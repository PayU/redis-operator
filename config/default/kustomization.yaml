<<<<<<< HEAD
# Adds namespace to all resources.
namespace: infra
=======
# The default configuration is for a local kind-based cluster
# Adds namespace to all resources. TODO: the namespace must be configurable
namespace: logs
>>>>>>> 826835cd

# Value of this field is prepended to the
# names of all resources, e.g. a deployment named
# "wordpress" becomes "alices-wordpress".
# Note that it should also match with the prefix (text before '-') of the namespace
# field above.
namePrefix: redis-operator-

# Labels to add to all resources and selectors.
#commonLabels:
#  someName: someValue

bases:
- ../crd
- ../rbac
- ../manager/base
# [WEBHOOK] To enable webhook, uncomment all the sections with [WEBHOOK] prefix including the one in 
# crd/kustomization.yaml
#- ../webhook
# [CERTMANAGER] To enable cert-manager, uncomment all sections with 'CERTMANAGER'. 'WEBHOOK' components are required.
#- ../certmanager
# [PROMETHEUS] To enable prometheus monitor, uncomment all sections with 'PROMETHEUS'. 
#- ../prometheus

patchesStrategicMerge:
  # Protect the /metrics endpoint by putting it behind auth.
  # If you want your controller-manager to expose the /metrics
  # endpoint w/o any authn/z, please comment the following line.
# - manager_auth_proxy_patch.yaml

# [WEBHOOK] To enable webhook, uncomment all the sections with [WEBHOOK] prefix including the one in 
# crd/kustomization.yaml
#- manager_webhook_patch.yaml

# [CERTMANAGER] To enable cert-manager, uncomment all sections with 'CERTMANAGER'.
# Uncomment 'CERTMANAGER' sections in crd/kustomization.yaml to enable the CA injection in the admission webhooks.
# 'CERTMANAGER' needs to be enabled to use ca injection
#- webhookcainjection_patch.yaml

# the following config is for teaching kustomize how to do var substitution
vars:
# [CERTMANAGER] To enable cert-manager, uncomment all sections with 'CERTMANAGER' prefix.
#- name: CERTIFICATE_NAMESPACE # namespace of the certificate CR
#  objref:
#    kind: Certificate
#    group: cert-manager.io
#    version: v1alpha2
#    name: serving-cert # this name should match the one in certificate.yaml
#  fieldref:
#    fieldpath: metadata.namespace
#- name: CERTIFICATE_NAME
#  objref:
#    kind: Certificate
#    group: cert-manager.io
#    version: v1alpha2
#    name: serving-cert # this name should match the one in certificate.yaml
#- name: SERVICE_NAMESPACE # namespace of the service
#  objref:
#    kind: Service
#    version: v1
#    name: webhook-service
#  fieldref:
#    fieldpath: metadata.namespace
#- name: SERVICE_NAME
#  objref:
#    kind: Service
#    version: v1
#    name: webhook-service<|MERGE_RESOLUTION|>--- conflicted
+++ resolved
@@ -1,11 +1,5 @@
-<<<<<<< HEAD
 # Adds namespace to all resources.
 namespace: infra
-=======
-# The default configuration is for a local kind-based cluster
-# Adds namespace to all resources. TODO: the namespace must be configurable
-namespace: logs
->>>>>>> 826835cd
 
 # Value of this field is prepended to the
 # names of all resources, e.g. a deployment named
