--- conflicted
+++ resolved
@@ -61,12 +61,7 @@
  *  args: arguments, flags and their values, in the order they should appear as if they were executed in the cli itself
  */
 func (h *RunTimeCommandHandler) executeCommand(args []string) (string, string, error) {
-<<<<<<< HEAD
-=======
-
-	fmt.Println("Args: ", args)
-
->>>>>>> c3d6ba03
+
 	var stdout, stderr bytes.Buffer
 
 	ctx, cancel := context.WithTimeout(context.Background(), defaultRedisCliTimeout)
@@ -164,7 +159,6 @@
 	}
 	return address
 }
-<<<<<<< HEAD
 
 func addressesPortDecider(addresses []string, cliDefaultPort string) []string {
 	var updatedAddresses []string
@@ -176,19 +170,6 @@
 
 // End of Helpers
 
-=======
-
-func addressesPortDecider(addresses []string, cliDefaultPort string) []string {
-	var updatedAddresses []string
-	for _, addr := range addresses {
-		updatedAddresses = append(updatedAddresses, addressPortDecider(addr, cliDefaultPort))
-	}
-	return updatedAddresses
-}
-
-// End of Helpers
-
->>>>>>> c3d6ba03
 // ClusterCreate uses the '--cluster create' option on redis-cli to create a cluster using a list of nodes
 func (r *RedisCLI) ClusterCreate(leadersAddresses []string, opt ...string) (string, error) {
 	fullAddresses := addressesPortDecider(leadersAddresses, r.Port)
@@ -399,7 +380,6 @@
 		}
 		if strings.Contains(strings.ToLower(arg), "async") {
 			flushAllFlag = true
-<<<<<<< HEAD
 		}
 	}
 	if !flushAllFlag {
@@ -407,15 +387,6 @@
 			r.Log.Info(fmt.Sprintf("Warning: FLUSHALL called with wrong option, argument list - %s", args))
 		}
 	}
-=======
-		}
-	}
-	if !flushAllFlag {
-		if r.Log != nil {
-			r.Log.Info(fmt.Sprintf("Warning: FLUSHALL called with wrong option, argument list - %s", args))
-		}
-	}
->>>>>>> c3d6ba03
 
 	stdout, stderr, err := r.Handler.executeCommand(args)
 	if err != nil || strings.TrimSpace(stderr) != "" || IsError(strings.TrimSpace(stdout)) {
