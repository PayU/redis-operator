package rediscli

import (
	"bytes"
	"context"
	"fmt"
	"os/exec"
	"strings"
	"time"

	"github.com/go-logr/logr"
	"github.com/pkg/errors"
)

type RedisCLI struct {
	Log         logr.Logger
	defaultPort string
}

func NewRedisCLI(log logr.Logger, defaultPort string) *RedisCLI {
	return &RedisCLI{
		Log:         log,
		defaultPort: defaultPort,
	}
}

const (
	defaultRedisCliTimeout = 10 * time.Second
)

/*
 * executeCommand returns the exec command stdout and stderr response and an error
 * The error is non-nil if execution was unsuccessful, stderr is not empty or stdout
 * contains an error message
 */
func (r *RedisCLI) executeCommand(args []string) (string, string, error) {
	var stdout, stderr bytes.Buffer

	ctx, cancel := context.WithTimeout(context.Background(), defaultRedisCliTimeout)
	defer cancel()

	cmd := exec.CommandContext(ctx, "redis-cli", args...)
	cmd.Stdout = &stdout
	cmd.Stderr = &stderr

	if err := cmd.Start(); err != nil {
		return stdout.String(), stderr.String(), err
	}

	if err := cmd.Wait(); err != nil {
		if e, ok := err.(*exec.ExitError); ok {

			// If the process exited by itself, just return the error to the caller
			if e.Exited() {
				return stdout.String(), stderr.String(), e
			}

			// We know now that the process could be started, but didn't exit
			// by itself. Something must have killed it. If the context is done,
			// we can *assume* that it has been killed by the exec.Command.
			// Let's return ctx.Err() so our user knows that this *might* be
			// the case.

			select {
			case <-ctx.Done():
				return stdout.String(), stderr.String(), errors.Errorf("exec of %v failed with: %v", args, ctx.Err())
			default:
				return stdout.String(), stderr.String(), errors.Errorf("exec of %v failed with: %v", args, e)
			}
		}
		return stdout.String(), stderr.String(), err
	}

	stdOutput := strings.TrimSpace(stdout.String())
	errOutput := strings.TrimSpace(stderr.String())

	if errOutput != "" {
		return stdOutput, errOutput, errors.New(errOutput)
	}
	if stdOutput != "" && strings.Contains(strings.ToLower(stdOutput), "error:") {
		return stdOutput, stdOutput, errors.New(stdOutput)
	}
	return stdOutput, errOutput, nil
}

// ClusterCreate uses the '--cluster create' option on redis-cli to create a cluster using a list of nodes
func (r *RedisCLI) ClusterCreate(leaderIPs []string) (string, error) {
	var leaderAddrs []string
	for _, leaderIP := range leaderIPs {
		result := strings.Split(leaderIP, ":")
		if len(result) == 1 {
			result = append(result, r.defaultPort)
		}
		leaderAddrs = append(leaderAddrs, result[0]+":"+result[1])
	}
	args := append([]string{"--cluster", "create"}, leaderAddrs...)

	// this will run the command non-interactively
	args = append(args, "--cluster-yes")

	stdout, stderr, err := r.executeCommand(args)
	if err != nil || strings.TrimSpace(stderr) != "" {
		return stdout, errors.Errorf("Failed to execute cluster create (%v): %s | %s | %v", leaderAddrs, stdout, stderr, err)
	}
	return stdout, nil
}

<<<<<<< HEAD
func (r *RedisCLI) ClusterCheck(nodeIP string) error {
	result := strings.Split(nodeIP, ":")
	if len(result) == 1 {
		result = append(result, r.defaultPort)
	}
	args := []string{"--cluster", "check", result[0] + ":" + result[1]}
=======
func (r *RedisCLI) ClusterCheck(nodeIP string) (string, error) {
	args := []string{"--cluster", "check", nodeIP + ":6379"}
>>>>>>> 45a91191

	stdout, stderr, err := r.executeCommand(args)
	if err != nil || strings.TrimSpace(stderr) != "" {
		return stdout, errors.Errorf("Cluster check result: (%s): %s | %s | %v", nodeIP, stdout, stderr, err)
	}
	return stdout, nil
}

// AddFollower uses the '--cluster add-node' option on redis-cli to add a node to the cluster
// newNodeIP: IP of the follower that will join the cluster
// nodeIP: 		IP of a node in the cluster
// leaderID: 	Redis ID of the leader that the new follower will replicate
<<<<<<< HEAD
func (r *RedisCLI) AddFollower(newNodeIP string, nodeIP string, leaderID string) error {
	result := strings.Split(nodeIP, ":")
	if len(result) == 1 {
		result = append(result, r.defaultPort)
	}
	args := []string{"--cluster", "add-node", newNodeIP + ":6379", result[0] + ":" + result[1], "--cluster-slave", "--cluster-master-id", leaderID}
=======
func (r *RedisCLI) AddFollower(newNodeIP string, nodeIP string, leaderID string) (string, error) {
	args := []string{"--cluster", "add-node", newNodeIP + ":6379", nodeIP + ":6379", "--cluster-slave", "--cluster-master-id", leaderID}
>>>>>>> 45a91191

	stdout, stderr, err := r.executeCommand(args)
	if err != nil || strings.TrimSpace(stderr) != "" {
		return stdout, errors.Errorf("Failed to execute cluster add node (%s, %s, %s): %s | %s | %v", newNodeIP, nodeIP, leaderID, stdout, stderr, err)
	}
	return stdout, nil
}

// DelNode uses the '--cluster del-node' option of redis-cli to remove a node from the cluster
// nodeIP: any node of the cluster
// nodeID: node that needs to be removed
<<<<<<< HEAD
func (r *RedisCLI) DelFollower(nodeIP string, nodeID string) error {
	result := strings.Split(nodeIP, ":")
	if len(result) == 1 {
		result = append(result, r.defaultPort)
	}
	args := []string{"--cluster", "del-node", result[0] + ":" + result[1], nodeID}
=======
func (r *RedisCLI) DelNode(nodeIP string, nodeID string) (string, error) {
	args := []string{"--cluster", "del-node", nodeIP + ":6379", nodeID}
>>>>>>> 45a91191
	stdout, stderr, err := r.executeCommand(args)
	if err != nil || strings.Contains(stdout, "[ERR]") || stderr != "" {
		return stdout, errors.Errorf("Failed to execute cluster del-node (%s, %s): %s | %s | %v", nodeIP, nodeID, stdout, stderr, err)
	}
	return stdout, nil
}

// https://redis.io/commands/cluster-info
func (r *RedisCLI) ClusterInfo(nodeIP string) (*RedisClusterInfo, error) {
	result := strings.Split(nodeIP, ":")
	args := []string{"-h", result[0], "cluster", "info"}
	if len(result) > 1 {
		args = append(args, "-p", result[1])
	}
	stdout, stderr, err := r.executeCommand(args)
	if err != nil || strings.TrimSpace(stderr) != "" {
		return nil, errors.Errorf("Failed to execute CLUSTER INFO (%s): %s | %s | %v", nodeIP, stdout, stderr, err)
	}
	return NewRedisClusterInfo(stdout), nil
}

// https://redis.io/commands/info
func (r *RedisCLI) Info(nodeIP string) (*RedisInfo, error) {
	result := strings.Split(nodeIP, ":")
	args := []string{"-h", result[0], "info"}
	if len(result) > 1 {
		args = append(args, "-p", result[1])
	}
	stdout, stderr, err := r.executeCommand(args)
	if err != nil || strings.TrimSpace(stderr) != "" {
		return nil, errors.Errorf("Failed to execute INFO (%s): %s | %s | %v", nodeIP, stdout, stderr, err)
	}
	return NewRedisInfo(stdout), nil
}

// https://redis.io/commands/ping
func (r *RedisCLI) Ping(nodeIP string, message ...string) (string, error) {
	args := []string{"-h", nodeIP, "ping"}
	if len(message) != 0 {
		args = append(args, message[0])
	}
	stdout, stderr, err := r.executeCommand(args)
	if err != nil || strings.TrimSpace(stderr) != "" {
		return stdout, errors.Errorf("Failed to execute INFO (%s): %s | %s | %v", nodeIP, stdout, stderr, err)
	}
	return strings.TrimSpace(stdout), nil
}

// https://redis.io/commands/cluster-nodes
func (r *RedisCLI) ClusterNodes(nodeIP string) (*RedisClusterNodes, error) {
	result := strings.Split(nodeIP, ":")
	args := []string{"-h", result[0], "cluster", "nodes"}
	if len(result) > 1 {
		args = append(args, "-p", result[1])
	}
	stdout, stderr, err := r.executeCommand(args)
	if err != nil || strings.TrimSpace(stderr) != "" {
		return nil, errors.Errorf("Failed to execute CLUSTER NODES(%s): %s | %s | %v", nodeIP, stdout, stderr, err)
	}
	return NewRedisClusterNodes(stdout), nil
}

// https://redis.io/commands/cluster-myid
func (r *RedisCLI) MyClusterID(nodeIP string) (string, error) {
	result := strings.Split(nodeIP, ":")
	args := []string{"-h", result[0], "cluster", "myid"}
	if len(result) > 1 {
		args = append(args, "-p", result[1])
	}
	stdout, stderr, err := r.executeCommand(args)
	if err != nil || strings.TrimSpace(stderr) != "" {
		return "", errors.Errorf("Failed to execute MYID(%s): %s | %s | %v", nodeIP, stdout, stderr, err)
	}
	return strings.TrimSpace(stdout), nil
}

// ForgetNode command is used in order to remove a node, specified via its node ID, from the set of known nodes of the Redis Cluster node receiving the command.
// In other words the specified node is removed from the nodes table of the node receiving the command.
// https://redis.io/commands/cluster-forget
func (r *RedisCLI) ClusterForget(nodeIP string, forgetNodeID string) (string, error) {
	result := strings.Split(nodeIP, ":")
	args := []string{"-h", nodeIP, "cluster", "forget", forgetNodeID}
	if len(result) > 1 {
		args = append(args, "-p", result[1])
	}
	stdout, stderr, err := r.executeCommand(args)
	if err != nil || strings.TrimSpace(stdout) != "OK" {
		return stdout, errors.Errorf("Failed to execute CLUSTER FORGET (%s, %s): %s | %s | %v", nodeIP, forgetNodeID, stdout, stderr, err)
	}
	return stdout, nil
}

// ClusterReplicas command provides a list of replica nodes replicating from a specified leader node
// https://redis.io/commands/cluster-replicas
func (r *RedisCLI) ClusterReplicas(nodeIP string, leaderNodeID string) (*RedisClusterNodes, error) {
	result := strings.Split(nodeIP, ":")
	args := []string{"-h", result[0], "cluster", "replicas", leaderNodeID}
	if len(result) > 1 {
		args = append(args, "-p", result[1])
	}
	stdout, stderr, err := r.executeCommand(args)
	if err != nil || strings.TrimSpace(stderr) != "" || strings.Contains(stdout, "ERR") {
		return nil, errors.Errorf("Failed to execute CLUSTER REPLICAS (%s, %s): %s | %s | %v", nodeIP, leaderNodeID, stdout, stderr, err)
	}
	return NewRedisClusterNodes(stdout), err
}

// https://redis.io/commands/cluster-failover
func (r *RedisCLI) ClusterFailover(nodeIP string, opt ...string) (string, error) {
	result := strings.Split(nodeIP, ":")
	args := []string{"-h", result[0], "cluster", "failover"}
	if len(result) > 1 {
		args = append(args, "-p", result[1])
	}
	if len(opt) != 0 {
		if strings.ToLower(opt[0]) != "force" && strings.ToLower(opt[0]) != "takeover" {
			r.Log.Info(fmt.Sprintf("Warning: CLUSTER FALOVER called with wrong option - %s", opt[0]))
		} else {
			args = append(args, opt[0])
		}
	}

	stdout, stderr, err := r.executeCommand(args)
	if err != nil || strings.TrimSpace(stdout) != "OK" {
		return stdout, errors.Errorf("Failed to execute CLUSTER FAILOVER (%s, %v): %s | %s | %v", nodeIP, opt, stdout, stderr, err)
	}
	return stdout, nil
}

// https://redis.io/commands/cluster-meet
func (r *RedisCLI) ClusterMeet(nodeIP string, newNodeIP string, newNodePort string, newNodeBusPort ...string) (string, error) {
	result := strings.Split(nodeIP, ":")
	args := []string{"-h", result[0], "cluster", "meet", newNodeIP, newNodePort}
	if len(result) > 1 {
		args = append(args, "-p", result[1])
	}
	if len(newNodeBusPort) != 0 {
		args = append(args, newNodeBusPort[0])
	}
	stdout, stderr, err := r.executeCommand(args)
	if err != nil || strings.TrimSpace(stdout) != "OK" {
		return stdout, errors.Errorf("Failed to execute CLUSTER MEET (%s, %s, %s, %v): %s | %s | %v", nodeIP, newNodeIP, newNodePort, newNodeBusPort, stdout, stderr, err)
	}
	return stdout, nil
}

// https://redis.io/commands/cluster-reset
func (r *RedisCLI) ClusterReset(nodeIP string, opt ...string) (string, error) {
	result := strings.Split(nodeIP, ":")
	args := []string{"-h", result[0], "cluster", "reset"}

	if len(result) > 1 {
		args = append(args, "-p", result[1])
	}
	if len(opt) != 0 {
		if strings.ToLower(opt[0]) != "hard" && strings.ToLower(opt[0]) != "soft" {
			r.Log.Info(fmt.Sprintf("Warning: CLUSTER RESET called with wrong option - %s", opt[0]))
		} else {
			args = append(args, opt[0])
		}
	}
	stdout, stderr, err := r.executeCommand(args)
	if err != nil || strings.TrimSpace(stdout) != "OK" {
		return stdout, errors.Errorf("Failed to execute CLUSTER RESET (%s, %v): %s | %s | %v", nodeIP, opt, stdout, stderr, err)
	}
	return stdout, nil
}

// https://redis.io/commands/flushall
func (r *RedisCLI) Flushall(nodeIP string, opt ...string) (string, error) {
	result := strings.Split(nodeIP, ":")
	args := []string{"-h", result[0], "flushall"}

	if len(result) > 1 {
		args = append(args, "-p", result[1])
	}
	if len(opt) != 0 {
		if strings.ToLower(opt[0]) != "async" {
			r.Log.Info(fmt.Sprintf("Warning: FLUSHALL called with wrong option - %s", opt[0]))
		} else {
			args = append(args, opt[0])
		}
	}
	stdout, stderr, err := r.executeCommand(args)
	if err != nil || strings.TrimSpace(stderr) != "" {
		return stdout, errors.Errorf("Failed to execute FLUSHALL (%s, %v): %s | %s | %v", nodeIP, opt, stdout, stderr, err)
	}
	return stdout, nil
}

// https://redis.io/commands/cluster-replicate
func (r *RedisCLI) ClusterReplicate(nodeIP string, leaderID string) (string, error) {
	result := strings.Split(nodeIP, ":")
	args := []string{"-h", result[0], "cluster", "replicate", leaderID}

	if len(result) > 1 {
		args = append(args, "-p", result[1])
	}
	stdout, stderr, err := r.executeCommand(args)
	if err != nil || strings.TrimSpace(stdout) != "OK" {
		return stdout, errors.Errorf("Failed to execute CLUSTER REPLICATE (%s, %s): %s | %s | %v", nodeIP, leaderID, stdout, stderr, err)
	}
	return stdout, nil
}

func getIPPort(nodeIP string) (string, string) {
	result := strings.Split(nodeIP, ":")
	if len(result) == 1 {
		result = append(result, "6379")
	}
	return result[0], result[1]
}<|MERGE_RESOLUTION|>--- conflicted
+++ resolved
@@ -105,17 +105,14 @@
 	return stdout, nil
 }
 
-<<<<<<< HEAD
-func (r *RedisCLI) ClusterCheck(nodeIP string) error {
+
+func (r *RedisCLI) ClusterCheck(nodeIP string) (string, error) {
 	result := strings.Split(nodeIP, ":")
 	if len(result) == 1 {
 		result = append(result, r.defaultPort)
 	}
 	args := []string{"--cluster", "check", result[0] + ":" + result[1]}
-=======
-func (r *RedisCLI) ClusterCheck(nodeIP string) (string, error) {
-	args := []string{"--cluster", "check", nodeIP + ":6379"}
->>>>>>> 45a91191
+
 
 	stdout, stderr, err := r.executeCommand(args)
 	if err != nil || strings.TrimSpace(stderr) != "" {
@@ -128,17 +125,13 @@
 // newNodeIP: IP of the follower that will join the cluster
 // nodeIP: 		IP of a node in the cluster
 // leaderID: 	Redis ID of the leader that the new follower will replicate
-<<<<<<< HEAD
-func (r *RedisCLI) AddFollower(newNodeIP string, nodeIP string, leaderID string) error {
+
+func (r *RedisCLI) AddFollower(newNodeIP string, nodeIP string, leaderID string) (string, error) {
 	result := strings.Split(nodeIP, ":")
 	if len(result) == 1 {
 		result = append(result, r.defaultPort)
 	}
 	args := []string{"--cluster", "add-node", newNodeIP + ":6379", result[0] + ":" + result[1], "--cluster-slave", "--cluster-master-id", leaderID}
-=======
-func (r *RedisCLI) AddFollower(newNodeIP string, nodeIP string, leaderID string) (string, error) {
-	args := []string{"--cluster", "add-node", newNodeIP + ":6379", nodeIP + ":6379", "--cluster-slave", "--cluster-master-id", leaderID}
->>>>>>> 45a91191
 
 	stdout, stderr, err := r.executeCommand(args)
 	if err != nil || strings.TrimSpace(stderr) != "" {
@@ -150,17 +143,13 @@
 // DelNode uses the '--cluster del-node' option of redis-cli to remove a node from the cluster
 // nodeIP: any node of the cluster
 // nodeID: node that needs to be removed
-<<<<<<< HEAD
-func (r *RedisCLI) DelFollower(nodeIP string, nodeID string) error {
+
+func (r *RedisCLI) DelNode(nodeIP string, nodeID string) error {
 	result := strings.Split(nodeIP, ":")
 	if len(result) == 1 {
 		result = append(result, r.defaultPort)
 	}
 	args := []string{"--cluster", "del-node", result[0] + ":" + result[1], nodeID}
-=======
-func (r *RedisCLI) DelNode(nodeIP string, nodeID string) (string, error) {
-	args := []string{"--cluster", "del-node", nodeIP + ":6379", nodeID}
->>>>>>> 45a91191
 	stdout, stderr, err := r.executeCommand(args)
 	if err != nil || strings.Contains(stdout, "[ERR]") || stderr != "" {
 		return stdout, errors.Errorf("Failed to execute cluster del-node (%s, %s): %s | %s | %v", nodeIP, nodeID, stdout, stderr, err)
