CLUSTER_NAME="redis-test"
CONTEXT_NAME="kind-$CLUSTER_NAME"

echo "CLUSTER_NAME $CLUSTER_NAME"
echo "CONTEXT_NAME $CONTEXT_NAME"

echo $(kubectl config set-context $CONTEXT_NAME)
echo $(kubectl config use-context $CONTEXT_NAME)

python3 gen_kind_config.py
kind create cluster --name $CLUSTER_NAME --config cloud.yaml
kind --name $CLUSTER_NAME get kubeconfig > "$CLUSTER_NAME.kubeconfig.yaml"

current_context=$(kubectl config current-context)
echo "CURRENT CONTEXT $current_context"
if [ "$current_context" == "$CONTEXT_NAME" ]; then
  # add metrics server to the cluster
  kubectl apply -f addons/metrics-server.yaml
  kubectl patch deployment metrics-server -n kube-system -p '{"spec":{"template":{"spec":{"containers":[{"name":"metrics-server","args":["--cert-dir=/tmp", "--secure-port=4443", "--kubelet-insecure-tls","--kubelet-preferred-address-types=InternalIP"]}]}}}}'
else
<<<<<<< HEAD
  echo "Please set the current cluster context to $CONTEXT_NAME and re-run the install script"
fi
=======
  echo "Please set the current cluster context to kind-$CLUSTER_NAME and re-run the install script"
fi

# increasing inotify max users in order to aviod 'kind' too many open files errors
# more info can be found here: https://github.com/kubernetes-sigs/kind/issues/2586
KIND_DOCKER_IDS=$(docker ps -a -q)
KIND_DOCKER_IDS_ARRAY=($KIND_DOCKER_IDS)

for dockerID in "${KIND_DOCKER_IDS_ARRAY[@]}"
do
  :
  export dockerName=$(docker inspect $dockerID | jq .[0].Name)
  if [[ "$dockerName" == *"redis-test"* ]]; then
      echo "increase inotify max users for docker: $dockerName"
      docker exec -t $dockerID bash -c "echo 'fs.inotify.max_user_watches=1048576' >> /etc/sysctl.conf" 
      docker exec -t $dockerID bash -c "echo 'fs.inotify.max_user_instances=512' >> /etc/sysctl.conf"
      docker exec -i $dockerID bash -c "sysctl -p /etc/sysctl.conf"
  fi

done
>>>>>>> 52a22a09
<|MERGE_RESOLUTION|>--- conflicted
+++ resolved
@@ -18,11 +18,7 @@
   kubectl apply -f addons/metrics-server.yaml
   kubectl patch deployment metrics-server -n kube-system -p '{"spec":{"template":{"spec":{"containers":[{"name":"metrics-server","args":["--cert-dir=/tmp", "--secure-port=4443", "--kubelet-insecure-tls","--kubelet-preferred-address-types=InternalIP"]}]}}}}'
 else
-<<<<<<< HEAD
   echo "Please set the current cluster context to $CONTEXT_NAME and re-run the install script"
-fi
-=======
-  echo "Please set the current cluster context to kind-$CLUSTER_NAME and re-run the install script"
 fi
 
 # increasing inotify max users in order to aviod 'kind' too many open files errors
@@ -41,5 +37,4 @@
       docker exec -i $dockerID bash -c "sysctl -p /etc/sysctl.conf"
   fi
 
-done
->>>>>>> 52a22a09
+done