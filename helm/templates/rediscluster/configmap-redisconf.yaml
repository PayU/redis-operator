<<<<<<< HEAD
{{- if and .Values.redisCluster.enabled }}
=======
{{ if and .Values.redisCluster.enabled }}
>>>>>>> 7ba523f3
apiVersion: v1
kind: ConfigMap
metadata:
  name: {{ .Values.redisCluster.name }}-redisconfig
  namespace: {{ .Values.redisCluster.namespace }}
  labels:
    redis-cluster: {{ .Values.redisCluster.name }}
data:
  redis.conf: |-
{{ .Files.Get .Values.redisCluster.redisConfigFile | indent 4 }}
{{- end }}<|MERGE_RESOLUTION|>--- conflicted
+++ resolved
@@ -1,8 +1,4 @@
-<<<<<<< HEAD
 {{- if and .Values.redisCluster.enabled }}
-=======
-{{ if and .Values.redisCluster.enabled }}
->>>>>>> 7ba523f3
 apiVersion: v1
 kind: ConfigMap
 metadata:
